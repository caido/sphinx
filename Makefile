--- conflicted
+++ resolved
@@ -34,8 +34,7 @@
 	go tool cover -html=$(GOPATH)/src/$@/c.out
 else
 	@echo "TESTING $@..."
-<<<<<<< HEAD
-	go test $@
+	go test -v -bench=. $@
 endif
 
 # creates a debian package for sphinx
@@ -55,8 +54,4 @@
 	rm -rf deb/var
 	rm -f bin/sphinxd
 	rm -f main/main
-	rm -f deb/sphind.deb
-=======
-	go test -v -bench=. $@
-endif
->>>>>>> fef8b795
+	rm -f deb/sphind.deb