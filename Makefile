SHELL := /bin/bash
PKG = github.com/Clever/sphinx
VERSION := 0.1
SHA := $(shell git rev-parse --short HEAD)
BRANCH := $(shell git rev-parse --abbrev-ref HEAD)
GIT_DIRTY=$(test -n "`git status --porcelain`" && echo "+CHANGES" || true)
SUBPKGS = $(addprefix $(PKG)/,common handlers limitkeys matchers main)
PKGS = $(PKG) $(SUBPKGS)
<<<<<<< HEAD
.PHONY: test $(PKGS) run clean
=======

.PHONY: test $(PKGS)
>>>>>>> 85e6655c

test: $(PKGS)
build: bin/sphinxd

bin/sphinxd: *.go **/*.go
	go build -o bin/sphinxd -ldflags "-X main.version $(VERSION)-$(BRANCH)-$(SHA)$(GIT_DIRTY)" $(PKG)/main

golint:
	go get github.com/golang/lint/golint

$(PKGS): PATH := $(PATH):$(GOPATH)/bin
$(PKGS): golint
	@echo ""
	@echo "FORMATTING $@..."
	go get -d -t $@
	gofmt -w=true $(GOPATH)/src/$@*/**.go
	@echo ""
ifneq ($(NOLINT),1)
	@echo "LINTING $@..."
	golint $(GOPATH)/src/$@*/**.go
	@echo ""
endif
ifeq ($(COVERAGE),1)
	go test -cover -coverprofile=$(GOPATH)/src/$@/c.out $@ -test.v
	go tool cover -html=$(GOPATH)/src/$@/c.out
else
<<<<<<< HEAD
	go test $@ -test.v
endif

# creates a debian package for sphinx
# to install `sudo dpkg -i sphinx.deb`
deb: build test
	mkdir -p deb/sphinx/usr/local/bin
	mkdir -p deb/sphinx/var/lib/sphinx
	mkdir -p deb/sphinx/var/cache/sphinx
	cp bin/sphinxd deb/sphinx/usr/local/bin
	-dpkg-deb --build deb/sphinx

run: build
	bin/sphinxd --config="./example.yaml"

clean:
	rm -rf deb/sphinx/usr
	rm -rf deb/var
	rm -f bin/sphinxd
	rm -f main/main
	rm -f deb/sphind.deb
=======
	@echo "TESTING $@..."
	go test $@
endif
>>>>>>> 85e6655c
<|MERGE_RESOLUTION|>--- conflicted
+++ resolved
@@ -6,12 +6,7 @@
 GIT_DIRTY=$(test -n "`git status --porcelain`" && echo "+CHANGES" || true)
 SUBPKGS = $(addprefix $(PKG)/,common handlers limitkeys matchers main)
 PKGS = $(PKG) $(SUBPKGS)
-<<<<<<< HEAD
 .PHONY: test $(PKGS) run clean
-=======
-
-.PHONY: test $(PKGS)
->>>>>>> 85e6655c
 
 test: $(PKGS)
 build: bin/sphinxd
@@ -38,8 +33,8 @@
 	go test -cover -coverprofile=$(GOPATH)/src/$@/c.out $@ -test.v
 	go tool cover -html=$(GOPATH)/src/$@/c.out
 else
-<<<<<<< HEAD
-	go test $@ -test.v
+	@echo "TESTING $@..."
+	go test $@
 endif
 
 # creates a debian package for sphinx
@@ -59,9 +54,4 @@
 	rm -rf deb/var
 	rm -f bin/sphinxd
 	rm -f main/main
-	rm -f deb/sphind.deb
-=======
-	@echo "TESTING $@..."
-	go test $@
-endif
->>>>>>> 85e6655c
+	rm -f deb/sphind.deb