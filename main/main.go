--- conflicted
+++ resolved
@@ -40,29 +40,20 @@
 	target, _ := url.Parse(config.Proxy.Host) // already tested for invalid Host
 	proxy := httputil.NewSingleHostReverseProxy(target)
 
-	daemon := Daemon{
+	out := daemon{
 		config:      config,
 		rateLimiter: rateLimiter,
 	}
 	switch config.Proxy.Handler {
 	case "http":
-		daemon.handler = handlers.NewHTTPLimiter(rateLimiter, proxy)
+		out.handler = handlers.NewHTTPLimiter(rateLimiter, proxy)
 	case "httplogger":
-		daemon.handler = handlers.NewHTTPLogger(rateLimiter, proxy)
+		out.handler = handlers.NewHTTPLogger(rateLimiter, proxy)
 	default:
 		return daemon{}, fmt.Errorf("unrecognized handler %s", config.Proxy.Handler)
 	}
 
-<<<<<<< HEAD
-	return daemon, nil
-=======
-	return daemon{
-		config:      config,
-		ratelimiter: ratelimiter,
-		handler:     httplimiter,
-	}, nil
-
->>>>>>> 72c7c7aa
+	return out, nil
 }
 
 func main() {
