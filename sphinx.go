--- conflicted
+++ resolved
@@ -78,34 +78,18 @@
 
 	// All Matchers should return true
 	for _, matcher := range l.matcher.Matches {
-<<<<<<< HEAD
-		if matcher.Match(request) {
-			return true
-		}
-	}
-
-	// Does not apply to any matcher in this limit
-	return false
-=======
-		match := matcher.Match(request)
-		if !match {
+		if !matcher.Match(request) {
 			return false
 		}
 	}
 	// All matchers returned true
 	return true
->>>>>>> 72c7c7aa
 }
 
 func (l *Limit) add(request common.Request) (leakybucket.BucketState, error) {
 
-<<<<<<< HEAD
-	expiry := time.Duration(l.config.Interval) * time.Second
-	bucket, err := l.bucketStore.Create(l.bucketName(request), l.config.Max, expiry)
-=======
 	bucket, err := l.bucketStore.Create(l.bucketName(request),
 		l.config.Max, l.expiry())
->>>>>>> 72c7c7aa
 	if err != nil {
 		return leakybucket.BucketState{}, err
 	}
@@ -122,32 +106,27 @@
 		matcher:     requestMatcher{},
 	}
 
-	if matches, err := resolveMatchers(config.Matches); err != nil {
+	matches, err := resolveMatchers(config.Matches)
+	if err != nil {
 		log.Printf("Failed to load matchers for LIMIT:%s, ERROR:%s", name, err)
 		return limit, err
-	} else {
-		limit.matcher.Matches = matches
-	}
-	if excludes, err := resolveMatchers(config.Excludes); err != nil {
+	}
+	limit.matcher.Matches = matches
+	excludes, err := resolveMatchers(config.Excludes)
+	if err != nil {
 		log.Printf("Failed to load excludes for LIMIT:%s, ERROR:%s.", name, err)
 		return limit, err
-	} else {
-		limit.matcher.Excludes = excludes
-	}
-<<<<<<< HEAD
+	}
+	limit.matcher.Excludes = excludes
+
+	limitkeys, err := resolveLimitKeys(config.Keys)
+	if err != nil {
+		log.Printf("Failed to load keys for LIMIT:%s, ERROR:%s.", name, err)
+		return limit, err
+	}
+
+	limit.keys = limitkeys
 	return limit, nil
-=======
-	limitkeys, err := resolveLimitKeys(config.Keys)
-	if err != nil {
-		log.Printf("Failed to load keys for LIMIT:%s, ERROR:%s.", name, err)
-		return &limit, err
-	}
-
-	limit.matcher.Matches = matches
-	limit.matcher.Excludes = excludes
-	limit.keys = limitkeys
-	return &limit, nil
->>>>>>> 72c7c7aa
 }
 
 // Status contains the status of a limit.
