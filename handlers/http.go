package http

import (
	"github.com/Clever/leakybucket"
	"github.com/Clever/sphinx"
	"github.com/Clever/sphinx/common"
	"net/http"
	"strconv"
)

func parseRequest(r *http.Request) common.Request {
	return map[string]interface{}{
		"path":       r.URL.Path,
		"headers":    r.Header,
		"remoteaddr": r.RemoteAddr,
	}
}

type Proxy interface {
	ServeHTTP(rw http.ResponseWriter, r *http.Request)
}

type HTTPRateLimiter struct {
	ratelimiter sphinx.RateLimiter
<<<<<<< HEAD
	proxy       Proxy
=======
	proxy       *httputil.ReverseProxy
>>>>>>> 9a07170a
}

func (hrl HTTPRateLimiter) Handle(w http.ResponseWriter, r *http.Request) {
	matches, err := hrl.ratelimiter.Add(parseRequest(r))
	if err != nil && err != leakybucket.ErrorFull {
		// TODO: Send to sentry.
		w.WriteHeader(500)
		return
	}
	addRateLimitHeaders(w, matches)
	if err == leakybucket.ErrorFull {
		w.WriteHeader(429)
		return
	}
	hrl.proxy.ServeHTTP(w, r)
}

func uintToString(num uint) string {
	return strconv.Itoa(int(num))
}

func int64ToString(num int64) string {
	return strconv.Itoa(int(num))
}

func addRateLimitHeaders(w http.ResponseWriter, statuses []sphinx.Status) {
	// TODO (azylman): What is the expected behavior if statuses is empty?
	// Do we set the Headers to empty string or not set them at all (current behavior)?
	for _, status := range statuses {
		w.Header().Add("X-Rate-Limit-Limit", uintToString(status.Capacity))
		w.Header().Add("X-Rate-Limit-Reset", int64ToString(status.Reset.Unix()))
		w.Header().Add("X-Rate-Limit-Remaining", uintToString(status.Remaining))
		w.Header().Add("X-Rate-Limit-Bucket", status.Name)
	}
}<|MERGE_RESOLUTION|>--- conflicted
+++ resolved
@@ -22,11 +22,7 @@
 
 type HTTPRateLimiter struct {
 	ratelimiter sphinx.RateLimiter
-<<<<<<< HEAD
 	proxy       Proxy
-=======
-	proxy       *httputil.ReverseProxy
->>>>>>> 9a07170a
 }
 
 func (hrl HTTPRateLimiter) Handle(w http.ResponseWriter, r *http.Request) {
