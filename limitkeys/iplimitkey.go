--- conflicted
+++ resolved
@@ -17,14 +17,10 @@
 		return "", EmptyKeyError{ilk, "No remoteaddr key in request"}
 	}
 
-<<<<<<< HEAD
 	return "ip:" + request["remoteaddr"].(string), nil
-=======
-	return fmt.Sprintf("ip:%s", request["remoteaddr"]), nil
 }
 
 // NewIPLimitKey creates a ipLimitKey that returns a key based on request remoteaddr
 func NewIPLimitKey() LimitKey {
 	return ipLimitKey{}
->>>>>>> 72c7c7aa
 }