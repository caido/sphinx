package matchers

import (
	"github.com/Clever/sphinx/common"
	"net/http"
	"regexp"
)

// type to deserialize configuration
type matcherConfig struct {
	MatchAny []matcherItem `yaml:"match_any"`
}

type matcherItem struct {
	Name  string
	Match string
}

type headerMatcher struct {
	headers []headerMatch
}

type headerMatch struct {
	Name  string
	Match *regexp.Regexp
}

func newHeaderMatch(name string, value string) (headerMatch, error) {

	matcher := headerMatch{Name: name}
	if value == "" {
		return matcher, nil
	}

	match, err := regexp.Compile(value)
	matcher.Match = match
	return matcher, err
}

func (hm headerMatcher) Match(request common.Request) bool {

	// should have an header with hm.Name
	if _, ok := request["headers"]; !ok {
		return false
	}
	headers := request["headers"].(http.Header)
	for _, matcher := range hm.headers {
		header, ok := headers[http.CanonicalHeaderKey(matcher.Name)]
		// ignore if header is not found
		if !ok {
			continue
		}
		// call it a match when header is found and there is no regexp
		if matcher.Match == nil {
			return true
		}
		// consider it a match when any of the header values pass the regexp
		for _, headerval := range header {
			if matcher.Match.MatchString(headerval) {
				return true
			}
		}
	}
	return false
}

type headerMatcherFactory struct{}

func (hmf headerMatcherFactory) Type() string {
	return "headers"
}

func (hmf headerMatcherFactory) Create(config interface{}) (Matcher, error) {
<<<<<<< HEAD
	headermatcherconfig := matcherConfig{}
	if err := reMarshal(config, &headermatcherconfig); err != nil {
=======
	var headermatcherconfig matcherConfig

	err := common.ReMarshal(config, &headermatcherconfig)
	if err != nil {
>>>>>>> 72c7c7aa
		return headerMatcher{}, err
	}

	if len(headermatcherconfig.MatchAny) == 0 {
		return headerMatcher{}, errorMatcherConfig{
			name:    hmf.Type(),
			message: "missing key match_any",
		}
	}

	headers := []headerMatch{}
	for _, headerdetails := range headermatcherconfig.MatchAny {
		if headerdetails.Name == "" {
			return headerMatcher{}, errorMatcherConfig{
				name:    hmf.Type(),
				message: "name required for headers",
			}
		}

		headermatch, err := newHeaderMatch(headerdetails.Name, headerdetails.Match)
		if err != nil {
			return headerMatcher{}, err
		}
		headers = append(headers, headermatch)
	}
	return headerMatcher{headers: headers}, nil
}<|MERGE_RESOLUTION|>--- conflicted
+++ resolved
@@ -71,15 +71,8 @@
 }
 
 func (hmf headerMatcherFactory) Create(config interface{}) (Matcher, error) {
-<<<<<<< HEAD
 	headermatcherconfig := matcherConfig{}
-	if err := reMarshal(config, &headermatcherconfig); err != nil {
-=======
-	var headermatcherconfig matcherConfig
-
-	err := common.ReMarshal(config, &headermatcherconfig)
-	if err != nil {
->>>>>>> 72c7c7aa
+	if err := common.ReMarshal(config, &headermatcherconfig); err != nil {
 		return headerMatcher{}, err
 	}
 
